--- conflicted
+++ resolved
@@ -76,7 +76,7 @@
 
     <string name="one_deletion_message">Are you sure you want to delete the one element selected?</string>
     <string name="multiple_deletion_message">Are you sure you want to delete the %d elements selected?</string>
-<<<<<<< HEAD
+
     <string name="favorite">favorite</string>
     <string name="back">Back</string>
     <string name="next">Next</string>
@@ -84,12 +84,12 @@
     <string name="warning">WARNING: modifications in this fragment wont be saved. This is just an example for a possible future cloud link implementation</string>
     <string name="nome_cartella_cloud">Cloud  folder\'s name</string>
     <string name="parametro_cloud_es_id_token">Cloud parameter\'s (ID, Token..)</string>
-=======
+
 
     <!--ZFlip widget-->
     <string name="widget_icon_description">1%s</string>
     <string name="widget_title">FlexiPDF APP is currently running</string>
     <string name="widget_message">This file 1%s is opened</string>
     <string name="empty_widget">No file opened</string>
->>>>>>> 276bda69
+
 </resources>