<resources>
    <string name="app_name">FlexiPDF</string>
    <string name="floating_action_button_description">Add new folder and add PDF file"</string>

    <!-- Fragments temporary strings -->
    <string name="fragmentOne">Finally i can use GitHub too!</string>
    <string name="fragmentTwo">Folders</string>
    <string name="fragmentThree">3</string>
    <string name="fragmentFour">Settings</string>

    <string name="searchbar_message">Search between imported PDF…</string>

    <!-- Settings Options -->
    <string-array name="settings_options">
        <item>Language</item>
        <item>Theme</item>
        <item>About Us</item>
        <item>Credits</item>
        <item>Help</item>
        <item>Share App</item>
    </string-array>
    <string name="settings_icon_description">Settings Icon</string>
    <string name="settings_item_message">%1$s</string>

<<<<<<< HEAD
    <string name="pdf_icon_description">PDF Icon</string>

=======
    <!-- Example folders for the second menu -->
    <string-array name="Folders">
        <item>Folder</item>
        <item>Folder2</item>
        <item>Folder3</item>
        <item>Folder4</item>
        <item>Folder5</item>
        <item>Folder6</item>
    </string-array>

    <string name="file_name">File</string>
    <string name="folder_name">Folder</string>
    <string name="file_icon_description">PDF File icon</string>
    <string name="folders_icon_description">Folders icon</string>
>>>>>>> e2a730d1

</resources><|MERGE_RESOLUTION|>--- conflicted
+++ resolved
@@ -22,10 +22,8 @@
     <string name="settings_icon_description">Settings Icon</string>
     <string name="settings_item_message">%1$s</string>
 
-<<<<<<< HEAD
     <string name="pdf_icon_description">PDF Icon</string>
 
-=======
     <!-- Example folders for the second menu -->
     <string-array name="Folders">
         <item>Folder</item>
@@ -40,6 +38,6 @@
     <string name="folder_name">Folder</string>
     <string name="file_icon_description">PDF File icon</string>
     <string name="folders_icon_description">Folders icon</string>
->>>>>>> e2a730d1
+
 
 </resources>