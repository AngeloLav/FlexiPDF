--- conflicted
+++ resolved
@@ -51,20 +51,17 @@
 
 package it.lavorodigruppo.flexipdf.activities
 
-<<<<<<< HEAD
+
 import android.content.Context
 import android.content.Intent
-=======
->>>>>>> 3d135a94
+
 import android.net.Uri
 import android.nfc.Tag
 import android.os.Build
 import android.os.Bundle
-<<<<<<< HEAD
 import android.util.Log // Aggiungi questo import per i log
-=======
 import android.view.MenuItem
->>>>>>> 3d135a94
+
 import androidx.activity.enableEdgeToEdge
 import androidx.activity.result.contract.ActivityResultContracts
 import androidx.appcompat.app.AppCompatActivity
@@ -82,11 +79,9 @@
 import it.lavorodigruppo.flexipdf.fragments.OnPdfPickerListener
 import it.lavorodigruppo.flexipdf.utils.PdfManager
 import it.lavorodigruppo.flexipdf.viewmodels.FileSystemViewModel
-<<<<<<< HEAD
+
 import it.lavorodigruppo.flexipdf.viewmodels.FileSystemViewModel.FileSystemViewModelFactory
-=======
-
->>>>>>> 3d135a94
+
 
 class MainActivity : AppCompatActivity(), OnPdfPickerListener {
 
@@ -95,7 +90,6 @@
     private lateinit var fileSystemViewModel: FileSystemViewModel
     private var currentSelectedItemId: Int = R.id.home
 
-<<<<<<< HEAD
     private val pickPdfLauncher = registerForActivityResult(
         object : androidx.activity.result.contract.ActivityResultContracts.OpenMultipleDocuments() {
             override fun createIntent(context: Context, input: Array<String>): Intent {
@@ -113,14 +107,7 @@
 
     override fun launchPdfPicker() {
         pickPdfLauncher.launch(arrayOf("application/pdf"))
-=======
-    companion object {
-        private const val SELECTED_ITEM_ID_KEY = "selectedItemId"
-    }
-
-    override fun launchPdfPicker() {
-        pdfManager.launchPdfPicker()
->>>>>>> 3d135a94
+
     }
 
     override fun onCreate(savedInstanceState: Bundle?) {
@@ -130,20 +117,13 @@
         binding = ActivityMainBinding.inflate(layoutInflater)
         setContentView(binding.root)
 
-<<<<<<< HEAD
-=======
-        currentSelectedItemId = savedInstanceState?.getInt(SELECTED_ITEM_ID_KEY, R.id.home) ?: R.id.home
-
-        val navigationView: NavigationBarView? = binding.bottomNavView ?: binding.navigationRail
-
->>>>>>> 3d135a94
         fileSystemViewModel = ViewModelProvider(this, FileSystemViewModel.FileSystemViewModelFactory(application))[FileSystemViewModel::class.java]
 
         pdfManager = PdfManager(this) { uris: List<Uri> ->
             fileSystemViewModel.importPdfs(uris)
         }
 
-<<<<<<< HEAD
+
         if (binding.navigationRail != null) {
             setupNavigationRail()
         }
@@ -162,7 +142,6 @@
             }
         }
     }
-
 
 
     private fun setupNavigationRail() {
@@ -176,30 +155,6 @@
         binding.bottomNavigationView?.setOnItemSelectedListener { item ->
             handleNavigationItemSelected(item.itemId)
             true
-=======
-        navigationView?.setOnItemSelectedListener { item ->
-            currentSelectedItemId = item.itemId
-            handleNavigationItemSelected(item)
-        }
-
-        navigationView?.selectedItemId = currentSelectedItemId
-
-        loadFragmentForItemId(currentSelectedItemId)
-    }
-
-    override fun onSaveInstanceState(outState: Bundle) {
-        super.onSaveInstanceState(outState)
-        outState.putInt(SELECTED_ITEM_ID_KEY, currentSelectedItemId)
-    }
-
-    private fun loadFragmentForItemId(itemId: Int): Boolean {
-        val fragment: Fragment = when (itemId) {
-            R.id.home -> HomeFragment()
-            R.id.folders -> FoldersFragment()
-            R.id.shared -> SharedFragment()
-            R.id.settings -> SettingsFragment()
-            else -> return false
->>>>>>> 3d135a94
         }
         replaceFragment(fragment)
         return true
@@ -233,7 +188,6 @@
             .replace(R.id.frame_layout, fragment)
             .commit()
     }
-<<<<<<< HEAD
 
     private fun updateNavigationSelection(itemId: Int) {
         binding.navigationRail?.selectedItemId = itemId
@@ -259,6 +213,5 @@
         val itemId = getMenuItemIdForFragment(fragment)
         updateNavigationSelection(itemId)
     }
-=======
->>>>>>> 3d135a94
+
 }
