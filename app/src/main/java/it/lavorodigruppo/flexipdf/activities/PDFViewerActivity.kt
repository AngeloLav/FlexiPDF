/**
 * @file PDFViewerActivity.kt
 *
 * @brief Activity dedicata alla visualizzazione di documenti PDF.
 *
 * @overview
 * Questa Activity è responsabile di caricare e mostrare un file PDF, il cui URI (Uniform Resource Identifier)
 * viene passato tramite un Intent dalla Activity chiamante. Utilizza un approccio basato su Fragment
 * (`PdfViewerFragment`) per il rendering dei PDF, supportando diverse configurazioni di layout:
 * visualizzazione a pagina singola (per smartphone o tablet in orientamento portrait)
 * e visualizzazione a doppia pagina (per dispositivi pieghevoli in modalità "tabletop" o "book mode").
 * Gestisce i permessi per l'accesso ai file, la navigazione tra le pagine e l'adattamento dell'interfaccia
 * in base alle posture dei dispositivi pieghevoli tramite Jetpack WindowManager.
 */
package it.lavorodigruppo.flexipdf.activities

import android.content.Intent
import android.content.res.Configuration
import android.net.Uri
import android.os.Build
import android.os.Bundle
import android.util.Log
import android.view.View
import android.widget.LinearLayout
import android.widget.Toast
import androidx.appcompat.app.AppCompatActivity
import androidx.lifecycle.lifecycleScope
import androidx.window.layout.FoldingFeature
import androidx.window.layout.WindowInfoTracker
import it.lavorodigruppo.flexipdf.R
import it.lavorodigruppo.flexipdf.databinding.ActivityPdfViewerFoldableBinding
import it.lavorodigruppo.flexipdf.fragments.PdfViewerFragment
import it.lavorodigruppo.flexipdf.interfaces.PdfLoadCallback
import kotlinx.coroutines.launch
import android.graphics.pdf.PdfRenderer
import android.os.ParcelFileDescriptor
import it.lavorodigruppo.flexipdf.provider.FlexiPDFWidgetProvider


class PDFViewerActivity : AppCompatActivity(), PdfLoadCallback {

    private var totalPdfPages: Int = 0
    private var pdfUri: Uri? = null
    private var currentPage: Int = 0
    private var currentLayoutIsFoldable: Boolean = true

    private var binding: ActivityPdfViewerFoldableBinding? = null

    /**
     * Metodo chiamato alla creazione dell'Activity.
     * Inizializza il ViewBinding, recupera l'URI del PDF dall'Intent, gestisce i permessi di lettura del file,
     * ottiene il conteggio totale delle pagine del PDF e ripristina lo stato se l'Activity viene ricreata.
     * Configura i listener per i pulsanti di navigazione e avvia l'osservazione dei cambiamenti di layout
     * per i dispositivi pieghevoli tramite `WindowInfoTracker`.
     * @param savedInstanceState L'oggetto Bundle contenente lo stato precedentemente salvato dell'Activity, se presente.
     */
    override fun onCreate(savedInstanceState: Bundle?) {
        super.onCreate(savedInstanceState)

        binding = ActivityPdfViewerFoldableBinding.inflate(layoutInflater)
        setContentView(binding!!.root)

        this.pdfUri = if (Build.VERSION.SDK_INT >= Build.VERSION_CODES.TIRAMISU) {
            intent.getParcelableExtra("pdf_uri", Uri::class.java)
        } else {
            @Suppress("DEPRECATION")
            intent.getParcelableExtra("pdf_uri")
        } ?: run {
            Log.e("PDFViewerActivity", "Nessun PDF URI fornito.")
            Toast.makeText(this, "No PDF specified", Toast.LENGTH_SHORT).show()
            finish()
            return
        }

        pdfUri?.let {
            try {
                contentResolver.takePersistableUriPermission(it, Intent.FLAG_GRANT_READ_URI_PERMISSION)
                Log.d("PDFViewerActivity", "Permesso URI persistente concesso per: $it")
            } catch (e: SecurityException) {
                Log.e("PDFViewerActivity", "Impossibile ottenere permesso URI persistente: ${e.message}. Tentativo di permesso temporaneo.")
                try {
                    grantUriPermission(packageName, it, Intent.FLAG_GRANT_READ_URI_PERMISSION)
                    Log.d("PDFViewerActivity", "Permesso URI temporaneo concesso per: $it")
                } catch (e2: Exception) {
                    Log.e("PDFViewerActivity", "Impossibile ottenere permesso URI temporaneo: ${e2.message}", e2)
                    Toast.makeText(this, "Error with file permissions: ${e2.message}", Toast.LENGTH_LONG).show()
                    finish()
                    return
                }
            } catch (e: Exception) {
                Log.e("PDFViewerActivity", "Errore generico nell'ottenere permessi URI: ${e.message}", e)
                Toast.makeText(this, "Error with file permissions: ${e.message}", Toast.LENGTH_LONG).show()

                finish()
                return
            }
        }

        fun getAbsolutePdfPageCount(uri: Uri): Int {
            var pageCount = 0
            var pfd: ParcelFileDescriptor? = null
            var renderer: PdfRenderer? = null
            try {
                pfd = contentResolver.openFileDescriptor(uri, "r")
                if (pfd != null) {
                    renderer = PdfRenderer(pfd)
                    pageCount = renderer.pageCount
                    Log.d("PDFViewerActivity", "PdfRenderer per URI: $uri ha ${pageCount} pagine.")
                }
            } catch (e: Exception) {
                Log.e("PDFViewerActivity", "Errore nell'ottenere il conteggio pagine PDF da URI: ${e.message}", e)
            } finally {
                renderer?.close()
                pfd?.close()
            }
            return pageCount
        }

        pdfUri?.let { uri ->
            totalPdfPages = getAbsolutePdfPageCount(uri)
            Log.d("PDFViewerActivity", "Conteggio pagine PDF totale (da PdfRenderer): $totalPdfPages")
        } ?: run {
            Log.e("PDFViewerActivity", "Impossibile ottenere il conteggio totale delle pagine: URI PDF nullo.")
            totalPdfPages = 0
        }

        if (savedInstanceState != null) {
            currentPage = savedInstanceState.getInt("currentPage", 0)
            totalPdfPages = savedInstanceState.getInt("totalPdfPages", 0)
            currentLayoutIsFoldable = savedInstanceState.getBoolean("currentLayoutIsFoldable", false)
            Log.d("PDFViewerActivity", "Stato ripristinato: Pagina=${currentPage}, Totale=${totalPdfPages}, LayoutFoldable=${currentLayoutIsFoldable}")
        } else {
            Log.d("PDFViewerActivity", "Nessuno stato salvato. Avvio pagina: 0.")
        }

        binding?.btnPrev?.setOnClickListener {
            Log.d("PDFViewerActivity", "Pulsante 'Indietro' cliccato. Chiamo navigatePages(-2).")
            navigatePages(-2)
        }
        binding?.btnNext?.setOnClickListener {
            Log.d("PDFViewerActivity", "Pulsante 'Avanti' cliccato. Chiamo navigatePages(2).")
            navigatePages(2)
        }

        lifecycleScope.launch {
            WindowInfoTracker.getOrCreate(this@PDFViewerActivity)
                .windowLayoutInfo(this@PDFViewerActivity)
                .collect { newLayoutInfo ->
                    val foldingFeature = newLayoutInfo.displayFeatures.filterIsInstance<FoldingFeature>().firstOrNull()

                    val isInFoldableSemiOpenPortraitMode = foldingFeature != null &&
                            foldingFeature.state == FoldingFeature.State.HALF_OPENED &&
                            foldingFeature.orientation == FoldingFeature.Orientation.VERTICAL

                    Log.d("PDFViewerActivity", "WindowLayoutInfo aggiornato. IsFoldableSemiOpenPortraitMode = $isInFoldableSemiOpenPortraitMode, Current Orientation = ${resources.configuration.orientation}")

                    val shouldBeFoldable = isInFoldableSemiOpenPortraitMode && resources.configuration.orientation == Configuration.ORIENTATION_PORTRAIT

                    updateLayout(shouldBeFoldable)
                }
        }

        if (savedInstanceState == null) {
            updateLayout(false)
        } else {
            updateLayout(currentLayoutIsFoldable)
            FlexiPDFWidgetProvider.notifyFileStatusChanged(applicationContext, "currentFileName.pdf")
        }
        updateNavigationButtonStates()
    }

    /**
     * Salva lo stato corrente dell'Activity prima che venga distrutta a causa di un cambiamento di configurazione
     * (es. rotazione dello schermo) o per altre ragioni di sistema.
     * Salva la pagina corrente, il numero totale di pagine e lo stato del layout (foldable/single-pane).
     * @param outState L'oggetto Bundle in cui salvare lo stato dell'Activity.
     */
    override fun onSaveInstanceState(outState: Bundle) {
        super.onSaveInstanceState(outState)
        outState.putInt("currentPage", currentPage)
        outState.putInt("totalPdfPages", totalPdfPages)
        outState.putBoolean("currentLayoutIsFoldable", currentLayoutIsFoldable)
        Log.d("PDFViewerActivity", "Stato salvato: Pagina=${currentPage}, Totale=${totalPdfPages}, LayoutFoldable=${currentLayoutIsFoldable}")
    }

    /**
     * Callback chiamato quando il `PdfViewerFragment` ha terminato di caricare il PDF.
     * Questo metodo viene usato per aggiornare lo stato di abilitazione dei pulsanti di navigazione
     * una volta che il documento è pronto per la visualizzazione.
     * @param nbPagesFromFragment Il numero di pagine che il fragment ha caricato (non sempre il totale del PDF).
     */
    override fun onPdfFragmentLoaded(nbPagesFromFragment: Int) {
        updateNavigationButtonStates()
    }

    /**
     * Funzione centrale per aggiornare il layout dell'Activity (caricando o nascondendo i Fragment visualizzatori di PDF)
     * in base alla modalità di visualizzazione desiderata (a pagina singola o a due pagine per i foldable).
     * Rimuove prima i frammenti esistenti per prevenire sovrapposizioni e memory leaks.
     * @param shouldBeFoldable `true` se la modalità a due pagine (foldable) deve essere attivata, `false` per la modalità a pagina singola.
     */
    private fun updateLayout(shouldBeFoldable: Boolean) {
        supportFragmentManager.findFragmentByTag("PDF_SINGLE_TAG")?.let {
            supportFragmentManager.beginTransaction().remove(it).commitNowAllowingStateLoss()
            Log.d("PDFViewerActivity", "Rimosso PDF_SINGLE_TAG.")
        }
        supportFragmentManager.findFragmentByTag("PDF_LEFT_TAG")?.let {
            supportFragmentManager.beginTransaction().remove(it).commitNowAllowingStateLoss()
            Log.d("PDFViewerActivity", "Rimosso PDF_LEFT_TAG.")
        }
        supportFragmentManager.findFragmentByTag("PDF_RIGHT_TAG")?.let {
            supportFragmentManager.beginTransaction().remove(it).commitNowAllowingStateLoss()
            Log.d("PDFViewerActivity", "Rimosso PDF_RIGHT_TAG.")
        }
        Log.d("PDFViewerActivity", "Puliti i fragment prima di cambiare layout.")


        if (shouldBeFoldable) {
            Log.d("PDFViewerActivity", "Passo alla modalità foldable (due frammenti).")
            currentLayoutIsFoldable = true

            binding?.pdfFragmentLeftContainer?.let {
                val params = it.layoutParams as LinearLayout.LayoutParams
                params.weight = 1f
                it.layoutParams = params
                it.visibility = View.VISIBLE
            }
            binding?.pdfFragmentRightContainer?.let {
                val params = it.layoutParams as LinearLayout.LayoutParams
                params.weight = 1f
                it.layoutParams = params
                it.visibility = View.VISIBLE
            }
            binding?.pdfFragmentsContainerHorizontal?.requestLayout()


            binding?.navigationCard?.visibility = View.VISIBLE


            setupFoldablePdfFragments()
        } else {
            Log.d("PDFViewerActivity", "Torno alla modalità single-pane (un singolo frammento).")
            currentLayoutIsFoldable = false

            binding?.pdfFragmentLeftContainer?.let {
                val params = it.layoutParams as LinearLayout.LayoutParams
                params.weight = 2f
                it.layoutParams = params
                it.visibility = View.VISIBLE
            }
            binding?.pdfFragmentRightContainer?.let {
                val params = it.layoutParams as LinearLayout.LayoutParams
                params.weight = 0f
                it.layoutParams = params
                it.visibility = View.GONE
            }
            binding?.pdfFragmentsContainerHorizontal?.requestLayout()


            binding?.navigationCard?.visibility = View.GONE


            setupSinglePdfFragment()
        }
        updateNavigationButtonStates()
        Log.d("PDFViewerActivity", "updateLayout chiamato con shouldBeFoldable: $shouldBeFoldable. Nuovo stato: $currentLayoutIsFoldable")
    }

    /**
     * Configura il visualizzatore PDF per la modalità a pagina singola.
     * Carica un singolo `PdfViewerFragment` nel contenitore di sinistra, il quale occuperà tutta la larghezza disponibile.
     * In questa modalità, lo scorrimento interno del PDF è abilitato all'interno del fragment.
     */
    private fun setupSinglePdfFragment() {
        Log.d("PDFViewerActivity", "Caricamento Single-Pane PdfViewerFragment. Pagina iniziale: $currentPage. URI: $pdfUri")
        pdfUri?.let { uri ->
            val singleFragment = PdfViewerFragment.newInstance(uri, currentPage, true, null)
            supportFragmentManager.beginTransaction()
                .replace(R.id.pdf_fragment_left_container, singleFragment, "PDF_SINGLE_TAG")
                .commitNowAllowingStateLoss()

            binding?.pdfFragmentLeftContainer?.setOnClickListener {
                Log.d("PDFViewerActivity", "Cliccato pannello singolo. Navigo avanti di 1 pagina.")
                navigatePages(1)
            }
        } ?: Log.e("PDFViewerActivity", "URI PDF nullo durante setupSinglePdfFragment.")
    }

    /**
     * Configura il visualizzatore PDF per la modalità a due pagine (foldable).
     * Carica due `PdfViewerFragment`: uno nel contenitore di sinistra e uno in quello di destra.
     * Assicura che la pagina iniziale del pannello sinistro sia un numero pari per una corretta visualizzazione a "libro".
     * Il fragment destro viene caricato solo se esiste una pagina successiva valida nel documento.
     * In questa modalità, lo scorrimento interno del PDF è disabilitato per entrambi i fragment.
     */
    private fun setupFoldablePdfFragments() {
        Log.d("PDFViewerActivity", "Caricamento Foldable PdfViewerFragments.")

        if (currentPage % 2 != 0) {
            currentPage -= 1
            if (currentPage < 0) currentPage = 0
        }
        val pageLeft = currentPage
        val pageRight = currentPage + 1

        Log.d("PDFViewerActivity", "Configurazione visualizzazione Foldable. Pagina sinistra: $pageLeft, Pagina destra: $pageRight")

        pdfUri?.let { uri ->
            val leftFragment = PdfViewerFragment.newInstance(uri, 0, false, intArrayOf(pageLeft))

            supportFragmentManager.beginTransaction()
                .replace(R.id.pdf_fragment_left_container, leftFragment, "PDF_LEFT_TAG")
                .commitNowAllowingStateLoss()

            if (pageRight < totalPdfPages) {
                val rightFragment = PdfViewerFragment.newInstance(uri, 0, false, intArrayOf(pageRight))
                binding?.pdfFragmentRightContainer?.visibility = View.VISIBLE
                supportFragmentManager.beginTransaction()
                    .replace(R.id.pdf_fragment_right_container, rightFragment, "PDF_RIGHT_TAG")
                    .commitNowAllowingStateLoss()
                Log.d("PDFViewerActivity", "Caricato fragment destro per pagina: $pageRight")
            } else {
                binding?.pdfFragmentRightContainer?.visibility = View.INVISIBLE
                supportFragmentManager.findFragmentByTag("PDF_RIGHT_TAG")?.let {
                    supportFragmentManager.beginTransaction().remove(it).commitNowAllowingStateLoss()
                }
                Log.d("PDFViewerActivity", "Nessuna pagina destra da visualizzare. Contenitore destro impostato a INVISIBLE.")
            }

            binding?.pdfFragmentLeftContainer?.setOnClickListener {
                Log.d("PDFViewerActivity", "Cliccato pannello sinistro. Navigo indietro (-2).")
                navigatePages(-2)
            }
            binding?.pdfFragmentRightContainer?.setOnClickListener {
                Log.d("PDFViewerActivity", "Cliccato pannello destro. Navigo avanti (+2).")
                navigatePages(2)
            }
        } ?: Log.e("PDFViewerActivity", "URI PDF nullo durante setupFoldablePdfFragments.")
    }

    /**
     * Naviga le pagine del documento PDF, aggiornando la `currentPage` e ricaricando i fragment di visualizzazione.
     * La logica di navigazione si adatta alla modalità corrente (single-pane o foldable a due pagine).
     * Gestisce i limiti del documento (prima e ultima pagina) e fornisce feedback all'utente tramite Toast.
     * @param offset L'offset di pagine da applicare. Ad esempio, `1` per avanzare di una pagina in modalità singola,
     * `2` per avanzare di una coppia di pagine in modalità foldable, `-2` per tornare indietro di una coppia.
     */
    private fun navigatePages(offset: Int) {
        Log.d("PDFViewerActivity", "Chiamata navigatePages con offset: $offset (Current: $currentPage, Total: $totalPdfPages, Foldable: $currentLayoutIsFoldable)")
        if (totalPdfPages == 0) {
            Log.w("PDFViewerActivity", "Pagine totali non determinate per la navigazione. TotalPagine: $totalPdfPages")
            Toast.makeText(this, "PDF non ancora caricato o non disponibile per la navigazione.", Toast.LENGTH_SHORT).show()
            return
        }

        val isCurrentlyFoldable = currentLayoutIsFoldable
        var proposedNewLeftPage = currentPage + offset

        if (isCurrentlyFoldable) {
            val minPossibleLeftPage = 0
            val maxPossibleLeftPage = if (totalPdfPages % 2 != 0) {
                totalPdfPages - 1
            } else {
                totalPdfPages - 2
            }.coerceAtLeast(0)

            if (offset < 0) {
                if (proposedNewLeftPage < minPossibleLeftPage) {
                    Log.d("PDFViewerActivity", "Tentato di navigare prima della prima pagina. Current: $currentPage, Proposed: $proposedNewLeftPage.")
                    return
                }
                if (proposedNewLeftPage % 2 != 0) {
                    proposedNewLeftPage -= 1
                }
            } else if (offset > 0) {
                if (proposedNewLeftPage > maxPossibleLeftPage) {
                    Log.d("PDFViewerActivity", "Tentato di navigare oltre l'ultima pagina. Current: $currentPage, Proposed: $proposedNewLeftPage, Max Possible Left: $maxPossibleLeftPage.")
                    return
                }
                if (proposedNewLeftPage % 2 != 0 && proposedNewLeftPage != totalPdfPages - 1) {
                    proposedNewLeftPage += 1
                }
            }

            if (proposedNewLeftPage == currentPage) {
                Log.d("PDFViewerActivity", "Tentato di navigare alla stessa pagina effettiva ($proposedNewLeftPage). Nessuna azione.")
                return
            }

            currentPage = proposedNewLeftPage
            setupFoldablePdfFragments()
            Log.d("PDFViewerActivity", "Navigazione foldable a pagine: Sinistra=${currentPage}, Destra=${currentPage + 1}")

        } else {
            var newPage = currentPage + offset

            if (newPage < 0) {
                newPage = 0
            } else if (newPage >= totalPdfPages) {
                newPage = totalPdfPages - 1
            }

            if (newPage == currentPage) {
                return
            }

            currentPage = newPage
            val singleFragment = supportFragmentManager.findFragmentByTag("PDF_SINGLE_TAG") as? PdfViewerFragment
            singleFragment?.setPage(newPage)
            Log.d("PDFViewerActivity", "Navigazione singola a pagina: $newPage")
        }
        updateNavigationButtonStates()
    }

    /**
     * Aggiorna lo stato di abilitazione/disabilitazione dei pulsanti di navigazione "Indietro" e "Avanti".
     * I pulsanti sono abilitati/disabilitati in base alla pagina corrente e al numero totale di pagine,
     * tenendo conto della modalità di visualizzazione (single-pane o foldable).
     * In modalità single-pane, i pulsanti sono sempre disabilitati/nascosti.
     */
    private fun updateNavigationButtonStates() {
        if (currentLayoutIsFoldable) {
            binding?.btnPrev?.isEnabled = currentPage > 0
            val nextPairStartPage = currentPage + 2
            binding?.btnNext?.isEnabled = nextPairStartPage <= totalPdfPages
            if (totalPdfPages > 0 && currentPage == totalPdfPages -1 && totalPdfPages % 2 != 0) {
                binding?.btnNext?.isEnabled = false
            }

        } else {
            binding?.btnPrev?.isEnabled = false
            binding?.btnNext?.isEnabled = false
        }
        Log.d("PDFViewerActivity", "Bottoni navigazione aggiornati: Indietro=${binding?.btnPrev?.isEnabled}, Avanti=${binding?.btnNext?.isEnabled} (Current: $currentPage, Total: $totalPdfPages, Foldable: $currentLayoutIsFoldable)")
    }

    /**
     * Metodo chiamato quando l'Activity sta per essere distrutta.
     * Rilascia il riferimento al ViewBinding per prevenire memory leaks.
     */
    override fun onDestroy() {
        super.onDestroy()
<<<<<<< HEAD
        binding = null // Rilascia il riferimento al binding per prevenire memory leaks
        FlexiPDFWidgetProvider.notifyFileStatusChanged(applicationContext, null)
=======
        binding = null
>>>>>>> 87a130aa
    }
}<|MERGE_RESOLUTION|>--- conflicted
+++ resolved
@@ -440,11 +440,7 @@
      */
     override fun onDestroy() {
         super.onDestroy()
-<<<<<<< HEAD
         binding = null // Rilascia il riferimento al binding per prevenire memory leaks
         FlexiPDFWidgetProvider.notifyFileStatusChanged(applicationContext, null)
-=======
-        binding = null
->>>>>>> 87a130aa
     }
 }