--- conflicted
+++ resolved
@@ -85,14 +85,10 @@
                     return // Termina l'Activity se i permessi non sono disponibili
                 }
             } catch (e: Exception) {
-<<<<<<< HEAD
                 // Catch per altri tipi di eccezioni durante la gestione dei permessi URI
                 Log.e("PDFViewerActivity", "Errore generico nell'ottenere permessi URI: ${e.message}", e)
                 Toast.makeText(this, "Errore permessi file: ${e.message}", Toast.LENGTH_LONG).show()
-=======
-                Log.e("PDFViewerActivity", "Errore durante la concessione del permesso o caricamento del PDF: ${e.message}", e)
-                Toast.makeText(this, getString(R.string.pdf_load)+"${e.message}", Toast.LENGTH_LONG).show()
->>>>>>> 276bda69
+
                 finish()
                 return // Termina l'Activity
             }
@@ -142,7 +138,6 @@
             currentLayoutIsFoldable = savedInstanceState.getBoolean("currentLayoutIsFoldable", false)
             Log.d("PDFViewerActivity", "Stato ripristinato: Pagina=${currentPage}, Totale=${totalPdfPages}, LayoutFoldable=${currentLayoutIsFoldable}")
         } else {
-<<<<<<< HEAD
             Log.d("PDFViewerActivity", "Nessuno stato salvato. Avvio pagina: 0.")
         }
 
@@ -384,11 +379,6 @@
             Log.w("PDFViewerActivity", "Pagine totali non determinate per la navigazione. TotalPagine: $totalPdfPages")
             Toast.makeText(this, "PDF non ancora caricato o non disponibile per la navigazione.", Toast.LENGTH_SHORT).show()
             return
-=======
-            Log.e("PDFViewerActivity", "Errore: URI PDF nullo nell'Intent.")
-            Toast.makeText(this, getString(R.string.empty_pdf), Toast.LENGTH_LONG).show()
-            finish()
->>>>>>> 276bda69
         }
 
         val isCurrentlyFoldable = currentLayoutIsFoldable
@@ -496,17 +486,8 @@
     }
 
 
-<<<<<<< HEAD
     override fun onDestroy() {
         super.onDestroy()
         binding = null // Rilascia il riferimento al binding per prevenire memory leaks
-=======
-    // <--- METODO onError CORRETTO ---
-    override fun onError(e: Throwable?) {
-        Log.e("PDFViewerActivity", "Errore dalla libreria PDF: ${e?.message}", e)
-        Toast.makeText(this, getString(R.string.pdf_load)+"${e?.message}", Toast.LENGTH_LONG).show()
-        // Puoi decidere di chiudere l'Activity qui o mostrare un messaggio più dettagliato
-        // finish()
->>>>>>> 276bda69
     }
 }