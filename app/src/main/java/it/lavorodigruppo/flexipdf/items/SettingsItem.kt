/**
 * @file SettingsItem.kt
 * @brief Definizione della data class per un singolo elemento di impostazione.
 *
 * Questo file contiene la data class `SettingsItem`, che modella un'opzione visualizzabile
 * nella schermata delle impostazioni dell'applicazione. Incapsula le informazioni essenziali
 * per rappresentare un'impostazione nell'interfaccia utente.
 *
 */
package it.lavorodigruppo.flexipdf.items

/**
<<<<<<< HEAD
 * @property title Il testo o il titolo dell'opzione di impostazione.
 * @property iconResId L'ID della risorsa drawable che rappresenta l'icona
 * associata a questa opzione di impostazione.
 * @property id L'identificazione del tipo di impostazione (e.g "language")
=======
 * Rappresenta un singolo elemento di impostazione visualizzabile nell'interfaccia utente.
 * Questa `data class` è utilizzata per definire le proprietà di ciascuna opzione
 * presente nella schermata delle impostazioni.
 *
 * @property title Il testo principale o il titolo dell'opzione di impostazione,
 * che sarà visualizzato all'utente (es. "Lingua", "Tema").
 * @property iconResId L'ID della risorsa drawable (es. `R.drawable.my_icon`)
 * che rappresenta l'icona associata a questa opzione di impostazione.
 * Questa icona fornisce un'indicazione visiva rapida dello scopo dell'impostazione.
>>>>>>> 87a130aa
 */
data class SettingsItem(
    val title: String,
    val id: String,
    val iconResId: Int,
)<|MERGE_RESOLUTION|>--- conflicted
+++ resolved
@@ -10,12 +10,6 @@
 package it.lavorodigruppo.flexipdf.items
 
 /**
-<<<<<<< HEAD
- * @property title Il testo o il titolo dell'opzione di impostazione.
- * @property iconResId L'ID della risorsa drawable che rappresenta l'icona
- * associata a questa opzione di impostazione.
- * @property id L'identificazione del tipo di impostazione (e.g "language")
-=======
  * Rappresenta un singolo elemento di impostazione visualizzabile nell'interfaccia utente.
  * Questa `data class` è utilizzata per definire le proprietà di ciascuna opzione
  * presente nella schermata delle impostazioni.
@@ -25,7 +19,7 @@
  * @property iconResId L'ID della risorsa drawable (es. `R.drawable.my_icon`)
  * che rappresenta l'icona associata a questa opzione di impostazione.
  * Questa icona fornisce un'indicazione visiva rapida dello scopo dell'impostazione.
->>>>>>> 87a130aa
+ * @property id L'identificazione del tipo di impostazione (es. "ID_LANGUAGE")
  */
 data class SettingsItem(
     val title: String,
