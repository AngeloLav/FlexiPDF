--- conflicted
+++ resolved
@@ -16,15 +16,12 @@
 package it.lavorodigruppo.flexipdf.fragments
 
 import android.animation.ObjectAnimator
-<<<<<<< HEAD
 import android.content.ContentResolver
 import android.content.Context
 import android.content.Intent
 import android.content.res.Configuration
 import android.net.Uri
-=======
-import android.content.Intent
->>>>>>> 3d135a94
+
 import androidx.core.net.toUri
 import android.os.Bundle
 import android.util.Log
@@ -117,10 +114,6 @@
 
 
                 val currentFolderId = fileSystemViewModel.currentFolder.value?.id ?: FileSystemDatasource.ROOT_FOLDER_ID
-<<<<<<< HEAD
-=======
-              //  val allItemsInCurrentFolder = fileSystemViewModel.filteredAndDisplayedItems.value.filter { it.parentFolderId == currentFolderId }
->>>>>>> 3d135a94
 
             }
             return true
