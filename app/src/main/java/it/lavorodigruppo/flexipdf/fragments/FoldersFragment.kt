/**
 * @file FoldersFragment.kt
 *
 * @brief Fragment che gestisce la visualizzazione della lista dei file PDF e cartelle.
 *
 * Questo Fragment è il cuore della sezione "Cartelle" dell'applicazione.
 * - Visualizza una lista di PdfFileItem utilizzando una RecyclerView e PdfFileAdapter.
 * - Interagisce con il PdfListViewModel per recuperare e osservare i dati dei PDF.
 * - Gestisce l'interazione con un FloatingActionButton per mostrare un popup menu per azioni rapide (importazione, creazione cartelle).
 * - Implementa la gestione degli WindowInsets per adattare il layout alle barre di sistema.
 * - Definisce un'interfaccia di callback (OnPdfPickerListener) per comunicare con l'Activity ospitante
 * per l'avvio del selettore di file PDF.
 * - Gestisce l'apertura del PDFViewerActivity al click su un elemento PDF.
 *
 */
package it.lavorodigruppo.flexipdf.fragments

import android.animation.ObjectAnimator
import android.content.Context
import android.content.res.Configuration
import androidx.core.net.toUri
import android.os.Bundle
import android.util.Log
import android.view.LayoutInflater
import android.view.Menu
import android.view.MenuInflater
import android.view.MenuItem
import android.view.View
import android.view.ViewGroup
import android.widget.Toast
import androidx.appcompat.app.AlertDialog
import androidx.core.view.ViewCompat
import androidx.core.view.WindowInsetsCompat
import androidx.appcompat.app.AppCompatActivity
import androidx.appcompat.view.ActionMode
import androidx.fragment.app.Fragment
import androidx.lifecycle.ViewModelProvider
import androidx.lifecycle.lifecycleScope
import androidx.recyclerview.widget.LinearLayoutManager
import it.lavorodigruppo.flexipdf.R
import it.lavorodigruppo.flexipdf.adapters.FileSystemAdapter
import it.lavorodigruppo.flexipdf.databinding.FragmentFoldersBinding
import it.lavorodigruppo.flexipdf.items.FolderItem
import it.lavorodigruppo.flexipdf.items.PdfFileItem
import it.lavorodigruppo.flexipdf.viewmodels.FileSystemViewModel
import kotlinx.coroutines.flow.collectLatest
import kotlinx.coroutines.launch
import android.widget.EditText
import androidx.constraintlayout.widget.ConstraintLayout
import com.google.android.material.snackbar.Snackbar
import it.lavorodigruppo.flexipdf.data.FileSystemDatasource

class FoldersFragment(
) : Fragment() {

    private var pdfFileClickListener: OnPdfFileClickListener? = null

    // Override del metodo onAttach per ottenere il riferimento all'Activity (che implementa il listener)
    override fun onAttach(context: Context) {
        super.onAttach(context)
        if (context is OnPdfFileClickListener) {
            pdfFileClickListener = context
        } else {
            // È buona pratica lanciare un'eccezione se l'Activity non implementa il listener richiesto.
            // Puoi anche solo loggare un avviso se preferisci.
            Log.e("FoldersFragment", "$context must implement OnPdfFileClickListener")
        }
    }

    private var _binding: FragmentFoldersBinding? = null
    private val binding get() = _binding!!

    private lateinit var fileSystemViewModel: FileSystemViewModel
    private lateinit var fileSystemAdapter: FileSystemAdapter

    private var actionMode: ActionMode? = null
    private val actionModeCallback = object : ActionMode.Callback {
        override fun onCreateActionMode(mode: ActionMode?, menu: Menu?): Boolean {
            val inflater: MenuInflater = mode!!.menuInflater
            inflater.inflate(R.menu.contextual_action_bar_menu, menu)
            return true
        }

        override fun onPrepareActionMode(mode: ActionMode?, menu: Menu?): Boolean {
            val isMoving = fileSystemViewModel.isMovingItems.value
            val selectedCount = fileSystemViewModel.selectedItems.value.size
            val itemsToMoveCount = fileSystemViewModel.itemsToMove.value.size

            // Voci di menu per la modalità di selezione standard
            val deleteItem = menu?.findItem(R.id.action_delete_selected)
            val favoriteItem = menu?.findItem(R.id.action_favorite_selected)
            val moveItem = menu?.findItem(R.id.action_move)

            // Voci di menu per la modalità di spostamento
            val moveHereItem = menu?.findItem(R.id.action_move_here)
            val moveBackItem = menu?.findItem(R.id.action_move_back)

            if (isMoving) {
                // Modalità di spostamento: mostra "Sposta qui" e "Annulla"
                deleteItem?.isVisible = false
                favoriteItem?.isVisible = false
                moveItem?.isVisible = false

                moveHereItem?.isVisible = true

                moveBackItem?.isVisible = fileSystemViewModel.currentFolder.value != null


                mode?.title = resources.getQuantityString(R.plurals.move_items_message, itemsToMoveCount, itemsToMoveCount)
            } else {
                // Modalità di selezione standard: mostra "Elimina", "Preferito", "Sposta"
                deleteItem?.isVisible = true
                favoriteItem?.isVisible = fileSystemViewModel.selectedItems.value.any { it is PdfFileItem }
                moveItem?.isVisible = true

                moveHereItem?.isVisible = false
                moveBackItem?.isVisible = false

                mode?.title = "$selectedCount" + getString(R.string.selected)


                fileSystemViewModel.currentFolder.value?.id ?: FileSystemDatasource.ROOT_FOLDER_ID

            }
            return true
        }

        override fun onActionItemClicked(mode: ActionMode?, item: MenuItem?): Boolean {
            return when (item?.itemId) {
                R.id.action_delete_selected -> {
                    showDeleteConfirmationDialog()
                    true
                }
                R.id.action_favorite_selected -> {
                    fileSystemViewModel.toggleFavoriteSelectedPdfs()
                    mode?.finish()
                    true
                }
                R.id.action_move -> {
                    fileSystemViewModel.initiateMove() // Inizia l'operazione di spostamento
                    mode?.invalidate() // Invalida la CAB per mostrare le nuove opzioni
                    Snackbar.make(binding.root, getString(R.string.moving_items), Snackbar.LENGTH_LONG).show()
                    true
                }
                R.id.action_move_here -> { // GESTIONE "SPOSTA QUI"
                    fileSystemViewModel.moveItemsToCurrentFolder()
                    Snackbar.make(binding.root, getString(R.string.successful_moving_operation), Snackbar.LENGTH_SHORT).show()
                    mode?.finish()
                    true
                }
<<<<<<< HEAD
=======
                R.id.action_cancel_move -> { // GESTIONE "ANNULLA SPOSTAMENTO"
                    fileSystemViewModel.cancelMoveOperation()
                    Snackbar.make(binding.root, getString(R.string.failed_moving_operation), Snackbar.LENGTH_SHORT).show()
                    mode?.finish() // Chiude la CAB
                    true
                }
>>>>>>> 276bda69
                R.id.action_move_back -> { // GESTIONE "INDIETRO" IN MODALITÀ SPOSTAMENTO
                    fileSystemViewModel.goBack()
                    mode?.invalidate() // Invalida la CAB per aggiornare la visibilità del pulsante "Indietro" (se si torna alla root)
                    true
                }
                else -> false
            }
        }


        override fun onDestroyActionMode(mode: ActionMode?) {
            actionMode = null
            fileSystemViewModel.clearAllSelections()
            fileSystemViewModel.cancelMoveOperation()
        }
    }

    override fun onCreateView(
        inflater: LayoutInflater, container: ViewGroup?,
        savedInstanceState: Bundle?
    ): View {
        _binding = FragmentFoldersBinding.inflate(inflater, container, false)
        return binding.root
    }

    override fun onViewCreated(view: View, savedInstanceState: Bundle?) {
        super.onViewCreated(view, savedInstanceState)

        fileSystemViewModel = ViewModelProvider(requireActivity(),
            FileSystemViewModel.FileSystemViewModelFactory(requireActivity().application)
        )[FileSystemViewModel::class.java]

        fileSystemViewModel.goToRoot()

        setupRecyclerView()
        setupListeners()
        observeViewModel()

        // --- INIZIO: GESTIONE WINDOW INSETS per il banner superiore, RecyclerView e FAB ---
        // Questo listener è fondamentale per adattare il layout alle barre di sistema (status bar, navigation bar)
        ViewCompat.setOnApplyWindowInsetsListener(binding.root) { _, insets ->
            // Ottieni gli insets per le barre di sistema (status bar, navigation bar)
            val systemBarsInsets = insets.getInsets(WindowInsetsCompat.Type.systemBars())
            // Ottieni gli insets specifici per la barra di navigazione
            val navigationBarsInsets = insets.getInsets(WindowInsetsCompat.Type.navigationBars())

            // 1. Applica l'inset superiore al padding del topBannerCardView (per la status bar)
            binding.bannerContentLayout.setPadding(
                binding.bannerContentLayout.paddingLeft,
                systemBarsInsets.top,
                binding.bannerContentLayout.paddingRight,
                binding.bannerContentLayout.paddingBottom
            )

            // 2. Determina il padding inferiore per la pdfRecyclerView in base all'orientamento
            val orientation = resources.configuration.orientation
            val bottomPaddingForRecyclerView = if (orientation == Configuration.ORIENTATION_LANDSCAPE) {
                0 // Nessun padding inferiore in modalità orizzontale, la lista può andare sotto la barra
            } else {
                systemBarsInsets.bottom // Applica il padding inferiore in modalità verticale (per non coprire il contenuto)
            }

            // Applica il padding inferiore alla pdfRecyclerView
            // (gli insets left/right di systemBarsInsets tengono conto di notch, display cutouts ecc.)
            binding.pdfRecyclerView.setPadding(
                systemBarsInsets.left, // Padding sinistro per eventuali insets del sistema (es. notch/gesture bar)
                binding.pdfRecyclerView.paddingTop,
                systemBarsInsets.right, // Padding destro per eventuali insets del sistema
                bottomPaddingForRecyclerView // Padding inferiore condizionale
            )

            // 3. Gestione del Floating Action Button (FAB) in base agli insets della barra di navigazione
            val fabLayoutParams = binding.floatingActionButton.layoutParams as? ConstraintLayout.LayoutParams
            if (fabLayoutParams != null) {
                // Margini di default per il FAB, se non modificati in XML
                val defaultMarginEnd = 16.dpToPx(requireContext())
                val defaultMarginBottom = 16.dpToPx(requireContext())

                if (orientation == Configuration.ORIENTATION_LANDSCAPE) {
                    // In landscape, la barra di navigazione è solitamente a destra o sinistra.
                    // Aggiungiamo l'inset destro (se la barra è a destra) al marginEnd del FAB.
                    fabLayoutParams.marginEnd = defaultMarginEnd + navigationBarsInsets.right
                    // Il bottom margin può rimanere quello di default o essere adattato se la barra è anche in basso.
                    fabLayoutParams.bottomMargin = defaultMarginBottom
                } else { // Portrait
                    // In portrait, la barra di navigazione è in basso.
                    // Aggiungiamo l'inset inferiore al marginBottom del FAB.
                    fabLayoutParams.marginEnd = defaultMarginEnd
                    fabLayoutParams.bottomMargin = defaultMarginBottom + navigationBarsInsets.bottom
                }
                binding.floatingActionButton.layoutParams = fabLayoutParams // Applica i LayoutParams modificati
            }

            insets // Restituisci gli insets per permettere ad altre viste di gestirli
        }
    }

    private fun Int.dpToPx(context: Context): Int =
        (this * context.resources.displayMetrics.density).toInt()

    private fun setupRecyclerView() {
        fileSystemAdapter = FileSystemAdapter(
            onItemClick = onItemClick@{ item ->

                if (fileSystemViewModel.isMovingItems.value) {
                    if (item is PdfFileItem) {
                        // Se siamo in modalità spostamento e clicchiamo un PDF, non aprirlo.
                        // Invece, mostra un messaggio all'utente chiamando il ViewModel.
                        fileSystemViewModel.showUserMessage("Clicca su una cartella per navigare o 'Sposta qui' per confermare.")
                        Log.d("FoldersFragment", "Tentativo di aprire PDF in modalità spostamento, impedito: ${item.displayName}")
                        return@onItemClick // Esci dalla lambda onItemClick
                    }
                    // Se è una cartella in modalità spostamento, permetti la navigazione
                    // La logica di enterFolder gestirà se la navigazione è permessa o meno.
                    else if (item is FolderItem) {
                        fileSystemViewModel.enterFolder(item)
                        return@onItemClick // Esci dalla lambda onItemClick dopo aver gestito la cartella
                    }
                }

                // Questa parte del codice viene eseguita solo se:
                // 1. Non siamo in modalità spostamento (isMovingItems.value è false)
                // 2. Siamo in modalità spostamento, ma l'elemento cliccato non è un PdfFileItem
                //    (cioè, è una FolderItem e la navigazione è stata permessa sopra).
                when (item) {
                    is PdfFileItem -> {
                        val pdfUri = item.uriString.toUri()
                        Log.d("FoldersFragment", "PDF cliccato: ${item.displayName}. Notifico l'Activity tramite callback.")
                        // Utilizza il callback per notificare l'Activity
                        pdfFileClickListener?.onPdfFileClicked(pdfUri)

                    }
                    is FolderItem -> {
                        fileSystemViewModel.enterFolder(item)
                    }
                }
            },
            onItemLongClick = { item ->
                fileSystemViewModel.toggleSelection(item)
                true
            },
            onItemDoubleClick = { pdfFile ->
                val pdfUri = pdfFile.uriString.toUri()
                pdfFileClickListener?.onPdfFileClickedForceActivity(pdfUri)
            },
            onSelectionToggle = { item ->
                fileSystemViewModel.toggleSelection(item)
            },
            onFavoriteToggle = { pdfFile ->
                fileSystemViewModel.toggleFavorite(pdfFile)
            }
        )

        binding.pdfRecyclerView.apply {
            layoutManager = LinearLayoutManager(context)
            adapter = fileSystemAdapter
        }
    }

    private fun setupListeners() {

        binding.floatingActionButton.setOnClickListener {
            rotateFabForward()
            showPopupMenu()
        }

        val searchEditText = binding.searchView.findViewById<EditText>(androidx.appcompat.R.id.search_src_text)
        searchEditText?.let {
            it.background = null // Questo è cruciale per rimuovere la sottolineatura predefinita
            it.setTextColor(requireContext().getColor(android.R.color.white)) // <--- CAMBIATO QUI: Testo bianco
            it.setHintTextColor(requireContext().getColor(android.R.color.darker_gray)) // Suggerimento grigio scuro
            Log.d("FoldersFragment", "SearchView EditText configurato (background, testo, suggerimento).")
        } ?: run {
            Log.e("FoldersFragment", "Errore: Impossibile trovare l'EditText interno della SearchView!")
        }

        binding.searchView.setOnQueryTextListener(object : androidx.appcompat.widget.SearchView.OnQueryTextListener {
            override fun onQueryTextSubmit(query: String?): Boolean {
                fileSystemViewModel.setSearchQuery(query ?: "")
                binding.searchView.clearFocus()
                return true
            }

            override fun onQueryTextChange(newText: String?): Boolean {
                fileSystemViewModel.setSearchQuery(newText ?: "")
                return true
            }
        })

        binding.backButton.setOnClickListener {
            if (fileSystemViewModel.isSelectionModeActive.value) {
                fileSystemViewModel.exitSelectionMode()
            } else {
                fileSystemViewModel.goBack()
            }
        }
    }

    private fun observeViewModel() {
        viewLifecycleOwner.lifecycleScope.launch {
            fileSystemViewModel.filteredAndDisplayedItems.collectLatest { items ->
                Log.d("FoldersFragment", "Aggiornamento lista: ${items.size} elementi.")
                Log.d("FoldersFragment", "Adapter riceve lista: ${items.size} elementi.")
                fileSystemAdapter.submitList(items)
            }
        }

        viewLifecycleOwner.lifecycleScope.launch {
            fileSystemViewModel.currentFolder.collectLatest { folder ->
                val title = folder?.displayName ?: getString(R.string.fragmentTwo)
                binding.settingsTitleTextView.text = title

                if (folder != null) {
                    binding.backButton.visibility = View.VISIBLE
                } else {
                    binding.backButton.visibility = View.GONE
                }
                Log.d("FoldersFragment", "Cartella corrente cambiata: ${folder?.displayName ?: "Root"}")

                if (actionMode != null) {
                    actionMode?.invalidate() // Forza la CAB a ri-valutare le voci di menu (es. pulsante "Indietro")
                    Log.d("FoldersFragment", "CAB invalidata a causa del cambio cartella.")
                }
            }
        }

        viewLifecycleOwner.lifecycleScope.launch {
            fileSystemViewModel.isSelectionModeActive.collectLatest { isActive ->
                Log.d("FoldersFragment", "isSelectionModeActive cambiato a: $isActive")
                if (isActive) {
                    if (actionMode == null) {
                        actionMode = (activity as? AppCompatActivity)?.startSupportActionMode(actionModeCallback)
                    }
                    actionMode?.title = "${fileSystemViewModel.selectedItems.value.size}" + getString(R.string.selected)
                    actionMode?.invalidate() // Invalida per aggiornare le voci di menu
                } else {
                    // Chiude la CAB solo se NON siamo in modalità di spostamento
                    if (!fileSystemViewModel.isMovingItems.value) { // <--- AGGIUNTA QUESTA CONDIZIONE
                        actionMode?.finish()
                        Log.d("FoldersFragment", "CAB chiusa perché non in modalità selezione e non in modalità spostamento.")
                    } else {
                        Log.d("FoldersFragment", "CAB non chiusa perché in modalità spostamento.")
                    }
                }
                fileSystemAdapter.setSelectionMode(isActive)
            }
        }

        viewLifecycleOwner.lifecycleScope.launch {
            fileSystemViewModel.selectedItems.collectLatest { selectedItems ->
                actionMode?.title = "${selectedItems.size}" + getString(R.string.selected)
                actionMode?.invalidate()
            }
        }
    }

    private fun showNewFolderDialog() {
        val builder = AlertDialog.Builder(requireContext())
        builder.setTitle(R.string.new_folder)

        val input = EditText(requireContext())
        builder.setView(input)

        builder.setPositiveButton(R.string.create) { dialog, _ ->
            val folderName = input.text.toString().trim()
            if (folderName.isNotBlank()) {
                fileSystemViewModel.createNewFolder(folderName)
            } else {
                Toast.makeText(requireContext(), getString(R.string.message_empty_name), Toast.LENGTH_SHORT).show()
            }
            dialog.dismiss()
        }
        builder.setNegativeButton(R.string.cancel) { dialog, _ ->
            dialog.cancel()
        }
        builder.show()
    }

    private fun showDeleteConfirmationDialog() {
        val selectedCount = fileSystemViewModel.selectedItems.value.size
        val message = if (selectedCount == 1) {
            R.string.one_deletion_message
        } else {
            R.string.multiple_deletion_message
        }

        AlertDialog.Builder(requireContext())
            .setTitle(R.string.delete_pdf_description)
            .setMessage(message)
            .setPositiveButton(R.string.delete) { dialog, _ ->
                fileSystemViewModel.deleteSelectedItems()
                dialog.dismiss()
                actionMode?.finish()
            }
            .setNegativeButton(R.string.cancel) { dialog, _ ->
                dialog.cancel()
            }
            .show()
    }

    override fun onDestroyView() {
        super.onDestroyView()
        actionMode?.finish()
        actionMode = null
        _binding = null
        // IMPORTANTE: Resetta il listener per evitare memory leaks quando il fragment è scollegato
        pdfFileClickListener = null
    }

    // --- Metodi per il FAB Popup ---
    private fun showPopupMenu() {
        val popupBinding = it.lavorodigruppo.flexipdf.databinding.CustomPopupMenuBinding.inflate(LayoutInflater.from(requireContext()))
        val popupView = popupBinding.root

        popupView.measure(View.MeasureSpec.UNSPECIFIED, View.MeasureSpec.UNSPECIFIED)

        val popupWindow = android.widget.PopupWindow(
            popupView,
            ViewGroup.LayoutParams.WRAP_CONTENT,
            ViewGroup.LayoutParams.WRAP_CONTENT,
            true
        )

        val location = IntArray(2)
        binding.floatingActionButton.getLocationOnScreen(location)

        val fabX = location[0]
        val fabY = location[1]
        val popupWidth = popupView.measuredWidth
        val fabWidth = binding.floatingActionButton.width

        val xOffset = fabX - popupWidth + fabWidth / 3
        val yOffset = fabY - popupView.measuredHeight

        val margin = (15 * resources.displayMetrics.density).toInt()
        val finalYOffset = yOffset - margin

        popupWindow.showAtLocation(
            binding.root,
            android.view.Gravity.NO_GRAVITY,
            xOffset,
            finalYOffset
        )

        popupBinding.optionImportPdf.setOnClickListener {
            (activity as? OnPdfPickerListener)?.launchPdfPicker()
            popupWindow.dismiss()
        }

        popupBinding.optionCreateFolder.setOnClickListener {
            showNewFolderDialog() // Chiama il dialog per creare la cartella
            popupWindow.dismiss()
        }

        // Aggiungi un listener per quando il popup si chiude (es. cliccando fuori)
        popupWindow.setOnDismissListener {
            rotateFabBackward() // Riporta il FAB alla posizione originale
        }
    }

    private fun rotateFabForward() {
        ObjectAnimator.ofFloat(binding.floatingActionButton, "rotation", 0f, 90f).apply {
            duration = 500
            interpolator = android.view.animation.OvershootInterpolator()
            start()
        }
    }

    private fun rotateFabBackward() {
        ObjectAnimator.ofFloat(binding.floatingActionButton, "rotation", 90f, 0f).apply {
            duration = 500
            interpolator = android.view.animation.OvershootInterpolator()
            start()
        }
    }
}<|MERGE_RESOLUTION|>--- conflicted
+++ resolved
@@ -148,15 +148,7 @@
                     mode?.finish()
                     true
                 }
-<<<<<<< HEAD
-=======
-                R.id.action_cancel_move -> { // GESTIONE "ANNULLA SPOSTAMENTO"
-                    fileSystemViewModel.cancelMoveOperation()
-                    Snackbar.make(binding.root, getString(R.string.failed_moving_operation), Snackbar.LENGTH_SHORT).show()
-                    mode?.finish() // Chiude la CAB
-                    true
-                }
->>>>>>> 276bda69
+
                 R.id.action_move_back -> { // GESTIONE "INDIETRO" IN MODALITÀ SPOSTAMENTO
                     fileSystemViewModel.goBack()
                     mode?.invalidate() // Invalida la CAB per aggiornare la visibilità del pulsante "Indietro" (se si torna alla root)
