/**
 * @file SettingsAdapter.kt
 *
 * @brief Adapter per RecyclerView per visualizzare le opzioni delle impostazioni.
 *
 * Questo file contiene la classe SettingsAdapter, che è un adattatore per RecyclerView
 * responsabile di collegare i dati delle opzioni di impostazione all'interfaccia utente.
 * Gestisce la creazione e il binding delle view per ogni elemento della lista,
 * e implementa la logica di gestione dei click per ciascuna opzione di impostazione.
 * Ad ogni impostazione corrisponde un messaggio particolare definito tramite @fun Toast.make
 * in cui si sono usate le risorse di tipo stringa in modo da poter essere adattabili ad ogni
 * linguaggio sopportato dalla applicazione. (La risorsa di tipo title è quella che definisce
 * l'impostazione ad esempio "Lingua/Language/Sprache", mentre la risorsa message fa visualizzare
 * un breve messaggio sullo schermo sull'impostazione cliccata.)
 *
 */
package it.lavorodigruppo.flexipdf.adapters

import android.content.Intent
import android.view.LayoutInflater
import android.view.View
import android.view.ViewGroup
import androidx.appcompat.app.AppCompatDelegate
import androidx.recyclerview.widget.RecyclerView
import it.lavorodigruppo.flexipdf.R
import it.lavorodigruppo.flexipdf.items.SettingsItem
import androidx.core.net.toUri
import android.widget.Toast
import it.lavorodigruppo.flexipdf.databinding.SettingsItemBinding

<<<<<<< HEAD

class SettingsAdapter(private val settingsList: List<SettingsItem>, private val onLanguageSettingClicked: () -> Unit) :
=======
/**
 * Adattatore per `RecyclerView` che visualizza una lista di opzioni di impostazione.
 * Questo adattatore è responsabile di prendere una lista di `SettingsItem` e di visualizzarli
 * in una `RecyclerView`, gestendo anche gli eventi di click su ciascuna opzione.
 *
 * @param settingsList La lista di oggetti `SettingsItem` da visualizzare.
 */
class SettingsAdapter(private val settingsList: List<SettingsItem>) :
>>>>>>> 87a130aa
    RecyclerView.Adapter<SettingsAdapter.SettingsViewHolder>() {

    /**
     * `SettingsViewHolder` è la classe ViewHolder che detiene i riferimenti alle view
     * per un singolo elemento della lista delle impostazioni. È responsabile di legare
     * i dati di un `SettingsItem` agli elementi grafici nel layout.
     *
     * @param binding Un'istanza di `SettingsItemBinding` generata tramite View Binding,
     * che fornisce un accesso diretto e sicuro alle view del layout dell'item `settings_item.xml`.
     */
    class SettingsViewHolder(private val binding: SettingsItemBinding) : RecyclerView.ViewHolder(binding.root) {

        /**
         * Collega i dati di un `SettingsItem` alle view all'interno del ViewHolder.
         * Imposta il testo del titolo e l'immagine dell'icona basandosi sull'oggetto `item` fornito.
         *
         * @param item L'oggetto `SettingsItem` da visualizzare in questo ViewHolder.
         */
        fun bind(item: SettingsItem) {
            binding.settingTitleTextView.text = item.title
            binding.iconImageView.setImageResource(item.iconResId)
        }
    }

    /**
     * Chiamato quando `RecyclerView` ha bisogno di un nuovo `SettingsViewHolder`.
     * Questo metodo "gonfia" (inflates) il layout di un singolo elemento delle impostazioni
     * (`settings_item.xml`) utilizzando View Binding e crea un nuovo `SettingsViewHolder` che lo contiene.
     * Imposta anche un `OnClickListener` per la view radice di ogni elemento.
     *
     * @param parent Il `ViewGroup` in cui verrà inserita la nuova View.
     * @param viewType Il tipo di view del nuovo ViewHolder (non utilizzato in questo adattatore, in cui c'è un solo tipo di item).
     * @return Una nuova istanza di `SettingsViewHolder`.
     */
    override fun onCreateViewHolder(parent: ViewGroup, viewType: Int): SettingsViewHolder {
        val binding = SettingsItemBinding.inflate(LayoutInflater.from(parent.context), parent, false)
        binding.root.setOnClickListener(onClickListener)
        return SettingsViewHolder(binding)
    }

    /**
     * Restituisce il numero totale di elementi nella lista delle impostazioni gestita dall'adattatore.
     *
     * @return Il numero di elementi presenti in `settingsList`.
     */
    override fun getItemCount(): Int {
        return settingsList.size
    }

    /**
     * Collega i dati di un `SettingsItem` al `SettingsViewHolder` nella posizione specificata.
     * Questo metodo è responsabile di aggiornare il contenuto del ViewHolder per riflettere
     * i dati dell'elemento corrente e di associare l'oggetto `SettingsItem` alla view
     * per un successivo recupero nel click listener.
     *
     * @param holder Il `SettingsViewHolder` da aggiornare.
     * @param position La posizione dell'elemento all'interno della lista dell'adattatore.
     */
    override fun onBindViewHolder(holder: SettingsViewHolder, position: Int) {
        val currentItem = settingsList[position]
        holder.bind(currentItem)
        holder.itemView.tag = currentItem
    }

    /**
     * `OnClickListener` privato per gestire i click sugli elementi della lista delle impostazioni.
     * Quando un elemento viene cliccato, questo listener recupera l'oggetto `SettingsItem` associato
     * alla vista (tramite il tag) ed esegue un'azione specifica basata sul titolo dell'impostazione.
     * Le azioni includono la visualizzazione di Toast, il cambio del tema dell'app, o l'apertura di un URL esterno.
     */
    private val onClickListener = View.OnClickListener { v ->
        val clickedSettingsItem = v.tag as? SettingsItem

        clickedSettingsItem?.let { item ->
            when (item.title) {

                v.context.getString(R.string.settings_language_title) -> {
                    onLanguageSettingClicked()
                }

                v.context.getString(R.string.settings_theme_title) -> {
                    val currentNightMode = AppCompatDelegate.getDefaultNightMode()
                    if (currentNightMode == AppCompatDelegate.MODE_NIGHT_NO) {
                        AppCompatDelegate.setDefaultNightMode(AppCompatDelegate.MODE_NIGHT_YES)
                        Toast.makeText(v.context, v.context.getString(R.string.theme_changed_to_dark),
                            Toast.LENGTH_SHORT).show()
                    } else {
                        AppCompatDelegate.setDefaultNightMode(AppCompatDelegate.MODE_NIGHT_NO)
                        Toast.makeText(v.context, v.context.getString(R.string.theme_changed_to_light),
                            Toast.LENGTH_SHORT).show()
                    }
                }

                v.context.getString(R.string.settings_about_title) -> {
                    Toast.makeText(v.context, v.context.getString(R.string.about_us_message),
                        Toast.LENGTH_SHORT).show()
                }

                v.context.getString(R.string.settings_credits_title) -> {
                    Toast.makeText(v.context, v.context.getString(R.string.credits_message),
                        Toast.LENGTH_SHORT).show()
                }

                v.context.getString(R.string.settings_help_title) -> {
                    Toast.makeText(v.context, v.context.getString(R.string.help_message),
                        Toast.LENGTH_SHORT).show()
                }
<<<<<<< HEAD

                v.context.getString(R.string.settings_share_title) -> {
                    val appUrl = "https://www.youtube.com/watch?v=dQw4w9WgXcQ"
                    val intent = Intent(Intent.ACTION_VIEW, appUrl.toUri())
                    v.context.startActivity(intent)
=======
                "Share App" -> {
                    Toast.makeText(v.context, "Share clicked", Toast.LENGTH_SHORT).show()
>>>>>>> 87a130aa
                }


                else -> {
                    Toast.makeText(v.context, "Unknown: ${item.title}", Toast.LENGTH_SHORT).show()
                }
            }
        }
    }
}<|MERGE_RESOLUTION|>--- conflicted
+++ resolved
@@ -28,10 +28,8 @@
 import android.widget.Toast
 import it.lavorodigruppo.flexipdf.databinding.SettingsItemBinding
 
-<<<<<<< HEAD
 
 class SettingsAdapter(private val settingsList: List<SettingsItem>, private val onLanguageSettingClicked: () -> Unit) :
-=======
 /**
  * Adattatore per `RecyclerView` che visualizza una lista di opzioni di impostazione.
  * Questo adattatore è responsabile di prendere una lista di `SettingsItem` e di visualizzarli
@@ -39,8 +37,7 @@
  *
  * @param settingsList La lista di oggetti `SettingsItem` da visualizzare.
  */
-class SettingsAdapter(private val settingsList: List<SettingsItem>) :
->>>>>>> 87a130aa
+class SettingsAdapter(private val settingsList: List<SettingsItem>, private val onLanguageSettingClicked: () -> Unit) :
     RecyclerView.Adapter<SettingsAdapter.SettingsViewHolder>() {
 
     /**
@@ -148,16 +145,9 @@
                     Toast.makeText(v.context, v.context.getString(R.string.help_message),
                         Toast.LENGTH_SHORT).show()
                 }
-<<<<<<< HEAD
 
                 v.context.getString(R.string.settings_share_title) -> {
-                    val appUrl = "https://www.youtube.com/watch?v=dQw4w9WgXcQ"
-                    val intent = Intent(Intent.ACTION_VIEW, appUrl.toUri())
-                    v.context.startActivity(intent)
-=======
-                "Share App" -> {
                     Toast.makeText(v.context, "Share clicked", Toast.LENGTH_SHORT).show()
->>>>>>> 87a130aa
                 }
 
 
