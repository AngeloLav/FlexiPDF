[versions]
agp = "8.8.0"
androidPdfViewer = "3.2.0-beta.1"
kotlin = "2.0.21"
coreKtx = "1.16.0"
junit = "4.13.2"
junitVersion = "1.2.1"
espressoCore = "3.6.1"
appcompat = "1.7.0"
material = "1.12.0"
activity = "1.10.1"
constraintlayout = "2.2.1"
<<<<<<< HEAD
pdfViewerFragment = "1.0.0-alpha09"
=======
preferenceKtx = "1.2.1"
>>>>>>> bb59f599

[libraries]
android-pdf-viewer = { module = "com.github.mhiew:android-pdf-viewer", version.ref = "androidPdfViewer" }
androidx-core-ktx = { group = "androidx.core", name = "core-ktx", version.ref = "coreKtx" }
androidx-pdf-viewer-fragment = { module = "androidx.pdf:pdf-viewer-fragment", version.ref = "pdfViewerFragment" }
junit = { group = "junit", name = "junit", version.ref = "junit" }
androidx-junit = { group = "androidx.test.ext", name = "junit", version.ref = "junitVersion" }
androidx-espresso-core = { group = "androidx.test.espresso", name = "espresso-core", version.ref = "espressoCore" }
androidx-appcompat = { group = "androidx.appcompat", name = "appcompat", version.ref = "appcompat" }
material = { group = "com.google.android.material", name = "material", version.ref = "material" }
androidx-activity = { group = "androidx.activity", name = "activity", version.ref = "activity" }
androidx-constraintlayout = { group = "androidx.constraintlayout", name = "constraintlayout", version.ref = "constraintlayout" }
androidx-preference-ktx = { group = "androidx.preference", name = "preference-ktx", version.ref = "preferenceKtx" }

[plugins]
android-application = { id = "com.android.application", version.ref = "agp" }
kotlin-android = { id = "org.jetbrains.kotlin.android", version.ref = "kotlin" }
<|MERGE_RESOLUTION|>--- conflicted
+++ resolved
@@ -10,11 +10,11 @@
 material = "1.12.0"
 activity = "1.10.1"
 constraintlayout = "2.2.1"
-<<<<<<< HEAD
+
 pdfViewerFragment = "1.0.0-alpha09"
-=======
+
 preferenceKtx = "1.2.1"
->>>>>>> bb59f599
+
 
 [libraries]
 android-pdf-viewer = { module = "com.github.mhiew:android-pdf-viewer", version.ref = "androidPdfViewer" }
