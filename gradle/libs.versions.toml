--- conflicted
+++ resolved
@@ -24,14 +24,10 @@
 android-pdf-viewer = { module = "com.github.mhiew:android-pdf-viewer", version.ref = "androidPdfViewer" }
 androidx-cardview = { module = "androidx.cardview:cardview", version.ref = "cardview" }
 androidx-core-ktx = { group = "androidx.core", name = "core-ktx", version.ref = "coreKtx" }
-<<<<<<< HEAD
 androidx-lifecycle-livedata-ktx = { module = "androidx.lifecycle:lifecycle-livedata-ktx", version.ref = "lifecycleViewmodelKtx" }
 androidx-lifecycle-viewmodel-ktx = { module = "androidx.lifecycle:lifecycle-viewmodel-ktx", version.ref = "lifecycleViewmodelKtx" }
 androidx-recyclerview = { module = "androidx.recyclerview:recyclerview", version.ref = "recyclerview" }
 gson = { module = "com.google.code.gson:gson", version.ref = "gson" }
-=======
-androidx-pdf-viewer-fragment = { module = "androidx.pdf:pdf-viewer-fragment", version.ref = "pdfViewerFragment" }
->>>>>>> e2a730d1
 junit = { group = "junit", name = "junit", version.ref = "junit" }
 androidx-junit = { group = "androidx.test.ext", name = "junit", version.ref = "junitVersion" }
 androidx-espresso-core = { group = "androidx.test.espresso", name = "espresso-core", version.ref = "espressoCore" }
